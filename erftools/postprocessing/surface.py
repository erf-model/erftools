--- conflicted
+++ resolved
@@ -33,22 +33,6 @@
             Calculate rolling mean with given interval; implies
             timedelta=True
         """
-<<<<<<< HEAD
-        self.df = pd.read_csv(histfile, sep='\s+', names=self.surfvars)
-        self.df = self.df.drop_duplicates()
-        if dt is not None:
-            dt0 = self.df['t'].iloc[0]
-            if not dt==dt0:
-                print('Warning: inconsistent specified dt and first step',dt,dt0)
-            self.df['t'] = t0 + (np.arange(len(self.df))+1)*dt
-        if timedelta or (resample is not None):
-            self.Tmax = self.df['t'].iloc[-1]
-            self.df['t'] = pd.to_timedelta(self.df['t'],unit='s')
-        self.df = self.df.set_index('t')
-        if resample:
-            assert isinstance(resample, str)
-            self.df = self.df.resample(resample).mean()
-=======
         df = pd.read_csv(histfile, sep='\s+', names=self.surfvars)
         if np.any(df.duplicated('t')):
             print('Note: One or more restarts found in the history file,' \
@@ -67,7 +51,6 @@
             assert isinstance(resample, str)
             df = df.resample(resample).mean()
         self.df = df
->>>>>>> 2909133c
 
     def plot(self,*args,**plot_kwargs):
         """Quick plotting function"""
